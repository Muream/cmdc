--- conflicted
+++ resolved
@@ -1,26 +1,4 @@
-
-<<<<<<< HEAD
-String
-    .def(py::init<>())
-    .def(py::init<const MString &>())
-    .def(py::init<const char*>())
-
-    .def(py::self += MString())
-    .def(py::self += char())
-    .def(py::self += double())
-    .def(py::self += int())
-    // .def(py::self += unsigned int())  # Not supported with GCC?
-    .def(py::self += float())
-
-    .def("__repr__", [](const MString &a) {
-        return "<cmdc.String()>";
-    }
-);
-
 Vector
-=======
-py::class_<MVector>(m, "Vector")
->>>>>>> 86cc176e
     .def(py::init<>())
     .def(py::init<const double,
                   const double,
