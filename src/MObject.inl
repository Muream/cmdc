<<<<<<< HEAD
Object
=======
py::class_<MObject>(m, "Object")
    .def_property_readonly_static("kNullObj", [](py::object /* self */) { return MObject::kNullObj; })

>>>>>>> 86cc176e
    .def(py::init<>())
    .def(py::init<const MObject &>())

    .def(py::self == MObject())

    .def("isNull", &MObject::isNull, 
        R"pbdoc(Return True if the internal Maya Object does not exist.)pbdoc")
    .def("hasFn", [](MObject& self, MFn::Type type) -> bool {
        return self.hasFn(type);
    }, R"pbdoc(Return True if the internal Maya Object is compatible with the given Function Type.)pbdoc",
        py::arg("type"))
    .def("apiType", [](MObject& self) -> MFn::Type {
        return self.apiType();
    }, R"pbdoc(Return the exact type of the internal Maya Object.)pbdoc")
    .def("apiTypeStr", [](MObject& self) -> std::string {
        return self.apiTypeStr();
    }, R"pbdoc(Return the type name of the internal Maya Object.)pbdoc")

    .def("__repr__", [](const MObject &self) {
        std::string ret = "<cmdc.Object(";
        ret += self.apiTypeStr();
        ret += ")>";
        return ret;
    }
);

py::class_<MObjectHandle>(m, "ObjectHandle")
    .def(py::init<>())
    .def(py::init<const MObject &>())

    .def("__repr__", [](const MObjectHandle &a) {
        return "<cmdc.ObjectHandle()>";
    }
);<|MERGE_RESOLUTION|>--- conflicted
+++ resolved
@@ -1,10 +1,5 @@
-<<<<<<< HEAD
 Object
-=======
-py::class_<MObject>(m, "Object")
     .def_property_readonly_static("kNullObj", [](py::object /* self */) { return MObject::kNullObj; })
-
->>>>>>> 86cc176e
     .def(py::init<>())
     .def(py::init<const MObject &>())
 
@@ -31,7 +26,7 @@
     }
 );
 
-py::class_<MObjectHandle>(m, "ObjectHandle")
+ObjectHandle
     .def(py::init<>())
     .def(py::init<const MObject &>())
 
