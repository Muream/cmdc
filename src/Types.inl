--- conflicted
+++ resolved
@@ -30,11 +30,7 @@
 );
 
 
-<<<<<<< HEAD
-ObjectHandle
-=======
-py::class_<MString>(m, "String")
->>>>>>> 86cc176e
+String
     .def(py::init<>())
     .def(py::init<const MString &>())
     .def(py::init<const char*>())
