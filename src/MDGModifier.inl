--- conflicted
+++ resolved
@@ -1,8 +1,6 @@
-<<<<<<< HEAD
 #ifndef DGMODIFIER_INL
 #define DGMODIFIER_INL
 py::class_<MDGModifier>(m, "DGModifier")
-=======
 #define _doc_DGModifier_addAttribute \
     "Adds an operation to the modifier to add a new dynamic attribute to\n"\
     "the given dependency node.\n"\
@@ -201,8 +199,6 @@
     "Note that the link is broken immediately and is not affected by\n"\
     "the modifier's doIt() or undoIt() methods."
 
-DGModifier
->>>>>>> b97a1487
     .def(py::init<>())
 
     .def("addAttribute", [](MDGModifier & self, MObject node, MObject attribute) {
@@ -707,19 +703,7 @@
 
         MStatus status = self.unlinkExtensionAttributeFromPlugin(plugin, attribute);
 
-<<<<<<< HEAD
-        CHECK_STATUS(status)
-    }, 
-R"pbdoc(The plugin can call this method to indicate that it no longer requires an extension attribute for its operation. 
-This requirement is used when the plugin is checked to see if it is in use, or if is able to be unloaded, or if it is required as part of a stored file. 
-For compound attributes only the topmost parent attribute may be passed in and all of its children will be unlinked, recursively. 
-Thus it's not possible to unlink a child attribute from a plugin by itself. 
-
-Note that the link is broken immediately and is not affected by the modifier's doIt() or undoIt() methods.)pbdoc");
-#endif // DGMODIFIER_INL
-=======
         CHECK_STATUS(status);
     }, py::arg("plugin"),
        py::arg("attribute"),
-       _doc_DGModifier_unlinkExtensionAttributeFromPlugin);
->>>>>>> b97a1487
+       _doc_DGModifier_unlinkExtensionAttributeFromPlugin);